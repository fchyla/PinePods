--- conflicted
+++ resolved
@@ -68,11 +68,10 @@
 */generated
 clients/mac-app/pinepods.spec
 
-<<<<<<< HEAD
+
 # env files
 */env_file
 */.env
-=======
+
 # pycharm
-.idea/*
->>>>>>> 9d8752a4
+.idea/*